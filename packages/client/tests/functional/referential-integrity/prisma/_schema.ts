import { computeReferentialActionLine } from '../../_referential-integrity-utils/computeReferentialActionLine'
import { computeSchemaHeader } from '../../_referential-integrity-utils/computeSchemaHeader'
import { Providers } from '../../_utils/providers'
import testMatrix from '../_matrix'
import { schema_1to1 } from './_schema_1_to_1'
import { schema_1ton } from './_schema_1_to_n'
import { schema_mton } from './_schema_m_to_n'

export default testMatrix.setupSchema(({ provider, previewFeatures, referentialIntegrity, referentialActions, id }) => {
<<<<<<< HEAD
  const schemaHeader = computeSchemaHeader({ provider, previewFeatures, referentialIntegrity })
  const referentialActionLine = computeReferentialActionLine({ referentialActions })

  const manyToManySQLExplicit = /* Prisma */ `
model PostManyToMany {
  id         ${id}
  categories CategoriesOnPostsManyToMany[]
  published   Boolean?
}

model CategoryManyToMany {
  id    ${id}
  posts CategoriesOnPostsManyToMany[]
  published   Boolean?
}

model CategoriesOnPostsManyToMany {
  post       PostManyToMany     @relation(fields: [postId], references: [id]${referentialActionLine})
  postId     String
  category   CategoryManyToMany @relation(fields: [categoryId], references: [id]${referentialActionLine})
  categoryId String

  @@id([postId, categoryId])
}
`

  const manyToManySQLImplicit = /* Prisma */ `
model PostManyToMany {
  id         String        @id 
  categories CategoryManyToMany[]
  published   Boolean?
}

model CategoryManyToMany {
  id    String    @id 
  posts PostManyToMany[]
  published   Boolean?
}
`

  const manyToManyMongoDB = /* Prisma */ `
model PostManyToMany {
  id          String     @id @map("_id")
  categoryIDs String[]
  categories  CategoryManyToMany[] @relation(fields: [categoryIDs], references: [id])
  published   Boolean?
}

model CategoryManyToMany {
  id      String   @id @map("_id") 
  postIDs String[]
  posts   PostManyToMany[]   @relation(fields: [postIDs], references: [id])
  published   Boolean?
}
`
=======
  // if referentialIntegrity is not defined, we do not add the line
  // if referentialIntegrity is defined
  // we add the line only if the provider is not MongoDB, since MongoDB doesn't need the setting, it's on by default
  const referentialIntegrityLine =
    provider === Providers.MONGODB || !referentialIntegrity ? '' : `referentialIntegrity = "${referentialIntegrity}"`
  let referentialActionLine = ''
  if (referentialActions.onUpdate && referentialActions.onUpdate !== 'DEFAULT') {
    referentialActionLine += `, onUpdate: ${referentialActions.onUpdate}`
  }
  if (referentialActions.onDelete && referentialActions.onDelete !== 'DEFAULT') {
    referentialActionLine += `, onDelete: ${referentialActions.onDelete}`
  }

  const schemaHeader = /* Prisma */ `
generator client {
  provider = "prisma-client-js"
  previewFeatures = [${previewFeatures}]
}

datasource db {
  provider = "${provider}"
  ${
    PLANETSCALE && provider === Providers.MYSQL
      ? `url = "mysql://root:root@127.0.0.1:33807/PRISMA_DB_NAME"`
      : `url = env("DATABASE_URI_${provider}")`
  }
  ${referentialIntegrityLine}
}
  `
>>>>>>> 1b270af8

  return /* Prisma */ `
${schemaHeader}

${schema_1to1(id, provider, referentialActionLine)}

${schema_1ton(id, provider, referentialActionLine)}

${schema_mton(id, provider, referentialActionLine)}
`
})<|MERGE_RESOLUTION|>--- conflicted
+++ resolved
@@ -1,99 +1,13 @@
 import { computeReferentialActionLine } from '../../_referential-integrity-utils/computeReferentialActionLine'
 import { computeSchemaHeader } from '../../_referential-integrity-utils/computeSchemaHeader'
-import { Providers } from '../../_utils/providers'
 import testMatrix from '../_matrix'
 import { schema_1to1 } from './_schema_1_to_1'
 import { schema_1ton } from './_schema_1_to_n'
 import { schema_mton } from './_schema_m_to_n'
 
 export default testMatrix.setupSchema(({ provider, previewFeatures, referentialIntegrity, referentialActions, id }) => {
-<<<<<<< HEAD
   const schemaHeader = computeSchemaHeader({ provider, previewFeatures, referentialIntegrity })
   const referentialActionLine = computeReferentialActionLine({ referentialActions })
-
-  const manyToManySQLExplicit = /* Prisma */ `
-model PostManyToMany {
-  id         ${id}
-  categories CategoriesOnPostsManyToMany[]
-  published   Boolean?
-}
-
-model CategoryManyToMany {
-  id    ${id}
-  posts CategoriesOnPostsManyToMany[]
-  published   Boolean?
-}
-
-model CategoriesOnPostsManyToMany {
-  post       PostManyToMany     @relation(fields: [postId], references: [id]${referentialActionLine})
-  postId     String
-  category   CategoryManyToMany @relation(fields: [categoryId], references: [id]${referentialActionLine})
-  categoryId String
-
-  @@id([postId, categoryId])
-}
-`
-
-  const manyToManySQLImplicit = /* Prisma */ `
-model PostManyToMany {
-  id         String        @id 
-  categories CategoryManyToMany[]
-  published   Boolean?
-}
-
-model CategoryManyToMany {
-  id    String    @id 
-  posts PostManyToMany[]
-  published   Boolean?
-}
-`
-
-  const manyToManyMongoDB = /* Prisma */ `
-model PostManyToMany {
-  id          String     @id @map("_id")
-  categoryIDs String[]
-  categories  CategoryManyToMany[] @relation(fields: [categoryIDs], references: [id])
-  published   Boolean?
-}
-
-model CategoryManyToMany {
-  id      String   @id @map("_id") 
-  postIDs String[]
-  posts   PostManyToMany[]   @relation(fields: [postIDs], references: [id])
-  published   Boolean?
-}
-`
-=======
-  // if referentialIntegrity is not defined, we do not add the line
-  // if referentialIntegrity is defined
-  // we add the line only if the provider is not MongoDB, since MongoDB doesn't need the setting, it's on by default
-  const referentialIntegrityLine =
-    provider === Providers.MONGODB || !referentialIntegrity ? '' : `referentialIntegrity = "${referentialIntegrity}"`
-  let referentialActionLine = ''
-  if (referentialActions.onUpdate && referentialActions.onUpdate !== 'DEFAULT') {
-    referentialActionLine += `, onUpdate: ${referentialActions.onUpdate}`
-  }
-  if (referentialActions.onDelete && referentialActions.onDelete !== 'DEFAULT') {
-    referentialActionLine += `, onDelete: ${referentialActions.onDelete}`
-  }
-
-  const schemaHeader = /* Prisma */ `
-generator client {
-  provider = "prisma-client-js"
-  previewFeatures = [${previewFeatures}]
-}
-
-datasource db {
-  provider = "${provider}"
-  ${
-    PLANETSCALE && provider === Providers.MYSQL
-      ? `url = "mysql://root:root@127.0.0.1:33807/PRISMA_DB_NAME"`
-      : `url = env("DATABASE_URI_${provider}")`
-  }
-  ${referentialIntegrityLine}
-}
-  `
->>>>>>> 1b270af8
 
   return /* Prisma */ `
 ${schemaHeader}
