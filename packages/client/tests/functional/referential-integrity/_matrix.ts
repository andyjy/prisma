--- conflicted
+++ resolved
@@ -11,15 +11,11 @@
 
 // Note: testing 'SetDefault' requires a relation with a scalar field having the "@default" attribute.
 // If no defaults are provided for any of the scalar fields, a runtime error will be thrown.
-<<<<<<< HEAD
 //
 // Note: 'Restrict' is not available when using 'sqlserver' as a provider, and it triggers a schema parsing error arising from DMMF.
 //
 // Note: 'SetNull' is only available on optional relations.
-const referentialActionsChoices = ['', 'Cascade', 'NoAction']
-=======
-// const referentialActionsChoices = ['', 'Cascade', 'Restrict', 'NoAction', 'SetNull']
->>>>>>> 263997c2
+//  const referentialActionsChoices = ['', 'Cascade', 'NoAction']
 
 // TODO: generate the referentialActions combinations matrix outside, and merge it to the defined matrix below
 type ReferentialActions = 'DEFAULT' | 'Cascade' | 'Restrict' | 'NoAction' | 'SetNull' | 'SetDefault'
@@ -42,69 +38,6 @@
       id: 'String @id',
       referentialIntegrity,
       referentialActions: {
-<<<<<<< HEAD
-        onUpdate: '',
-        onDelete: '',
-      },
-    },
-    {
-      provider: Providers.SQLSERVER,
-      id: 'String @id',
-      referentialIntegrity,
-      referentialActions: {
-        onUpdate: 'Cascade',
-        onDelete: 'Cascade',
-      },
-    },
-    {
-      provider: Providers.SQLSERVER,
-      id: 'String @id',
-      referentialIntegrity,
-      referentialActions: {
-        onUpdate: 'NoAction',
-        onDelete: 'NoAction',
-      },
-    },
-    /*
-    {
-      provider: Providers.COCKROACHDB,
-      id: 'String @id',
-      referentialIntegrity,
-      referentialActions: {
-        onUpdate: 'Restrict',
-        onDelete: 'Restrict',
-      },
-    },
-    {
-      provider: Providers.COCKROACHDB,
-      id: 'String @id',
-      referentialIntegrity,
-      referentialActions: {
-        onUpdate: 'NoAction',
-        onDelete: 'NoAction',
-      },
-    },
-    {
-      provider: Providers.COCKROACHDB,
-      id: 'String @id',
-      referentialIntegrity,
-      referentialActions: {
-        onUpdate: 'SetNull',
-        onDelete: 'SetNull',
-      },
-    },
-    */
-    /*
-    {
-      provider: Providers.MYSQL,
-      id: 'String @id',
-      referentialIntegrity,
-      referentialActions: {
-        onUpdate: '',
-        onDelete: '',
-      },
-    },
-=======
         onUpdate,
         onDelete,
       },
@@ -139,7 +72,6 @@
     //   },
     // },
     /*
->>>>>>> 263997c2
     {
       provider: Providers.MONGODB,
       id: 'String @id @map("_id")',
