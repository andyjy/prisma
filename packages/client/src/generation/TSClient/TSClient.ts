--- conflicted
+++ resolved
@@ -1,10 +1,6 @@
 import type { DataSource, GeneratorConfig } from '@prisma/generator-helper'
 import type { Platform } from '@prisma/get-platform'
-<<<<<<< HEAD
-import { getClientEngineType, getEnvPaths } from '@prisma/internals'
-=======
-import { getClientEngineType, getEnvPaths, getQueryEngineProtocol, pathToPosix } from '@prisma/internals'
->>>>>>> b5165036
+import { getClientEngineType, getEnvPaths, pathToPosix } from '@prisma/internals'
 import ciInfo from 'ci-info'
 import indent from 'indent-string'
 import { klona } from 'klona'
@@ -82,12 +78,7 @@
     const config: Omit<GetPrismaClientConfig, 'runtimeDataModel' | 'dirname'> = {
       generator,
       relativeEnvPaths,
-<<<<<<< HEAD
-      relativePath: path.relative(outputDir, path.dirname(schemaPath)),
-=======
-      sqliteDatasourceOverrides,
       relativePath: pathToPosix(path.relative(outputDir, path.dirname(schemaPath))),
->>>>>>> b5165036
       clientVersion: this.options.clientVersion,
       engineVersion: this.options.engineVersion,
       datasourceNames: datasources.map((d) => d.name),
