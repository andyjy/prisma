--- conflicted
+++ resolved
@@ -15,11 +15,7 @@
   "bugs": "https://github.com/prisma/prisma/issues",
   "enginesOverride": {},
   "devDependencies": {
-<<<<<<< HEAD
     "@prisma/engines-version": "4.17.0-20.cockroachdb-with-postgres-provider-5a3e8f5928a8bade7ddb9c9b73edcd011fc4bc4c",
-=======
-    "@prisma/engines-version": "4.17.0-21.a6324410622b51700b1f574eeca057c71b1a3c5a",
->>>>>>> 3c63aba5
     "@swc/core": "1.3.64",
     "@swc/jest": "0.2.26",
     "@types/jest": "29.5.2",
