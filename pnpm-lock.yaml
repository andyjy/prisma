--- conflicted
+++ resolved
@@ -232,11 +232,7 @@
       '@prisma/debug': workspace:*
       '@prisma/engine-core': workspace:*
       '@prisma/engines': workspace:*
-<<<<<<< HEAD
       '@prisma/engines-version': 4.13.0-18.cc4c4059ea654dbbd270a04c463e993d17c68688
-=======
-      '@prisma/engines-version': 4.13.0-15.f8f78f335fd86dea323d7fbc581fdf500d745e9a
->>>>>>> e50b0e26
       '@prisma/fetch-engine': workspace:*
       '@prisma/generator-helper': workspace:*
       '@prisma/get-platform': workspace:*
@@ -304,11 +300,7 @@
       yo: 4.3.1
       zx: 7.1.1
     dependencies:
-<<<<<<< HEAD
       '@prisma/engines-version': 4.13.0-18.cc4c4059ea654dbbd270a04c463e993d17c68688
-=======
-      '@prisma/engines-version': 4.13.0-15.f8f78f335fd86dea323d7fbc581fdf500d745e9a
->>>>>>> e50b0e26
     devDependencies:
       '@codspeed/benchmark.js-plugin': 1.0.2_benchmark@2.1.4
       '@faker-js/faker': 7.6.0
@@ -468,11 +460,7 @@
   packages/engines:
     specifiers:
       '@prisma/debug': workspace:*
-<<<<<<< HEAD
       '@prisma/engines-version': 4.13.0-18.cc4c4059ea654dbbd270a04c463e993d17c68688
-=======
-      '@prisma/engines-version': 4.13.0-15.f8f78f335fd86dea323d7fbc581fdf500d745e9a
->>>>>>> e50b0e26
       '@prisma/fetch-engine': workspace:*
       '@prisma/get-platform': workspace:*
       '@swc/core': 1.3.32
@@ -484,11 +472,7 @@
       typescript: 4.9.5
     devDependencies:
       '@prisma/debug': link:../debug
-<<<<<<< HEAD
       '@prisma/engines-version': 4.13.0-18.cc4c4059ea654dbbd270a04c463e993d17c68688
-=======
-      '@prisma/engines-version': 4.13.0-15.f8f78f335fd86dea323d7fbc581fdf500d745e9a
->>>>>>> e50b0e26
       '@prisma/fetch-engine': link:../fetch-engine
       '@prisma/get-platform': link:../get-platform
       '@swc/core': 1.3.32
@@ -502,11 +486,7 @@
   packages/fetch-engine:
     specifiers:
       '@prisma/debug': workspace:*
-<<<<<<< HEAD
       '@prisma/engines-version': 4.13.0-18.cc4c4059ea654dbbd270a04c463e993d17c68688
-=======
-      '@prisma/engines-version': 4.13.0-15.f8f78f335fd86dea323d7fbc581fdf500d745e9a
->>>>>>> e50b0e26
       '@prisma/get-platform': workspace:*
       '@swc/core': 1.3.32
       '@swc/jest': 0.2.24
@@ -552,11 +532,7 @@
       temp-dir: 2.0.0
       tempy: 1.0.1
     devDependencies:
-<<<<<<< HEAD
       '@prisma/engines-version': 4.13.0-18.cc4c4059ea654dbbd270a04c463e993d17c68688
-=======
-      '@prisma/engines-version': 4.13.0-15.f8f78f335fd86dea323d7fbc581fdf500d745e9a
->>>>>>> e50b0e26
       '@swc/core': 1.3.32
       '@swc/jest': 0.2.24_@swc+core@1.3.32
       '@types/jest': 29.4.0
@@ -727,11 +703,7 @@
       '@prisma/fetch-engine': workspace:*
       '@prisma/generator-helper': workspace:*
       '@prisma/get-platform': workspace:*
-<<<<<<< HEAD
       '@prisma/prisma-fmt-wasm': 4.13.0-18.cc4c4059ea654dbbd270a04c463e993d17c68688
-=======
-      '@prisma/prisma-fmt-wasm': 4.13.0-15.f8f78f335fd86dea323d7fbc581fdf500d745e9a
->>>>>>> e50b0e26
       '@swc/core': 1.2.204
       '@swc/jest': 0.2.24
       '@types/jest': 29.4.0
@@ -787,11 +759,7 @@
       '@prisma/fetch-engine': link:../fetch-engine
       '@prisma/generator-helper': link:../generator-helper
       '@prisma/get-platform': link:../get-platform
-<<<<<<< HEAD
       '@prisma/prisma-fmt-wasm': 4.13.0-18.cc4c4059ea654dbbd270a04c463e993d17c68688
-=======
-      '@prisma/prisma-fmt-wasm': 4.13.0-15.f8f78f335fd86dea323d7fbc581fdf500d745e9a
->>>>>>> e50b0e26
       archiver: 5.3.1
       arg: 5.0.2
       chalk: 4.1.2
@@ -845,11 +813,7 @@
   packages/migrate:
     specifiers:
       '@prisma/debug': workspace:*
-<<<<<<< HEAD
       '@prisma/engines-version': 4.13.0-18.cc4c4059ea654dbbd270a04c463e993d17c68688
-=======
-      '@prisma/engines-version': 4.13.0-15.f8f78f335fd86dea323d7fbc581fdf500d745e9a
->>>>>>> e50b0e26
       '@prisma/generator-helper': workspace:*
       '@prisma/get-platform': workspace:*
       '@prisma/internals': workspace:*
@@ -903,11 +867,7 @@
       strip-indent: 3.0.0
       ts-pattern: 4.0.5
     devDependencies:
-<<<<<<< HEAD
       '@prisma/engines-version': 4.13.0-18.cc4c4059ea654dbbd270a04c463e993d17c68688
-=======
-      '@prisma/engines-version': 4.13.0-15.f8f78f335fd86dea323d7fbc581fdf500d745e9a
->>>>>>> e50b0e26
       '@prisma/generator-helper': link:../generator-helper
       '@prisma/internals': link:../internals
       '@swc/core': 1.3.32
@@ -3435,13 +3395,8 @@
     engines: {node: '>=14'}
     dev: true
 
-<<<<<<< HEAD
   /@prisma/engines-version/4.13.0-18.cc4c4059ea654dbbd270a04c463e993d17c68688:
     resolution: {integrity: sha512-3yH1vSPSFzBNtgzuART8lwBqpbD4R5LpVQ+fCoNubfrHcSgnYFJpIN5kp6M3hKAXnV8c1Czn3nWpqT+jD3noXA==}
-=======
-  /@prisma/engines-version/4.13.0-15.f8f78f335fd86dea323d7fbc581fdf500d745e9a:
-    resolution: {integrity: sha512-52CL2exwNKKGHxHRDE6HiQ/8Aypn23HyTbMEkNgMKVQY9C01sjHiCaEHk0gNW23QdDMQFxsu6FEiqwaGrjadRw==}
->>>>>>> e50b0e26
 
   /@prisma/mini-proxy/0.6.4:
     resolution: {integrity: sha512-soUbebrPZfNg9zJCALHQAZd0E5tvcgi1zmyonHUe3Inqa6nMOGvdDWAcDUl1OHkZ22WDFpWkj5qOZTULfdNH2w==}
@@ -3449,13 +3404,9 @@
     hasBin: true
     dev: true
 
-<<<<<<< HEAD
   /@prisma/prisma-fmt-wasm/4.13.0-18.cc4c4059ea654dbbd270a04c463e993d17c68688:
     resolution: {integrity: sha512-tgdLjkzdG4g9rRBgo7zARlu4xibOCBReMRXY0SayVUsy3B+OszAjLkCUNiMwNezxYV3HetB5blKNoXaLvz7+Ng==}
-=======
-  /@prisma/prisma-fmt-wasm/4.13.0-15.f8f78f335fd86dea323d7fbc581fdf500d745e9a:
-    resolution: {integrity: sha512-u003qYnUocHdgl0v7c5s0LhlQd6Z6ZgdN/dAZg9ZkL48a2OOFsJQXJnTh370HWpk8+Fd39GjepF1+nDCe5WugA==}
->>>>>>> e50b0e26
+
     dev: false
 
   /@prisma/studio-common/0.484.0:
