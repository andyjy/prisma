const {
  PrismaClient,
  PrismaClientValidationError,
  PrismaClientKnownRequestError,
  prismaVersion,
} = require('@prisma/client')

const { uriToCredentials, credentialsToUri } = require('@prisma/sdk')
const tcpProxy = require('node-tcp-proxy')
const getPort = require('get-port')

const assert = require('assert')
const { Client } = require('pg')

module.exports = async () => {
  const originalConnectionString =
    process.env.TEST_POSTGRES_URI || 'postgres://localhost:5432/prisma-dev'

  const credentials = uriToCredentials(originalConnectionString)
  const newPort = await getPort({
    port: getPort.makeRange(3000, 3200),
  })
  let proxy = tcpProxy.createProxy(newPort, credentials.host, credentials.port)

  const connectionString = credentialsToUri({
    ...credentials,
    port: newPort,
  })

  console.log(`Original connection string: ${originalConnectionString}.
Overriden connection string: ${connectionString}`)

  const db = new Client({
    connectionString: originalConnectionString,
  })
  await db.connect()
  await db.query(`
    DROP TYPE IF EXISTS "Role";
    CREATE TYPE "Role" AS ENUM ('USER', 'ADMIN');

    DROP TABLE IF EXISTS "public"."Post" CASCADE;
    CREATE TABLE "public"."Post" (
        "id" text NOT NULL,
        "createdAt" timestamp(3) NOT NULL DEFAULT CURRENT_TIMESTAMP,
        "updatedAt" timestamp(3) NOT NULL DEFAULT '1970-01-01 00:00:00'::timestamp without time zone,
        "published" boolean NOT NULL DEFAULT false,
        "title" text NOT NULL,
        "content" text,
        "authorId" text,
        "jsonData" jsonb,
        PRIMARY KEY ("id")
    );

    DROP TABLE IF EXISTS "public"."User" CASCADE;
    CREATE TABLE "public"."User" (
        "id" text,
        "email" text NOT NULL,
        "name" text,
        PRIMARY KEY ("id")
    );

    CREATE UNIQUE INDEX "User.email" ON "public"."User"("email");

    ALTER TABLE "public"."Post" ADD FOREIGN KEY ("authorId") REFERENCES "public"."User"("id")
    ON DELETE SET NULL ON UPDATE CASCADE;

    INSERT INTO "public"."User" (email, id, name) VALUES ('a@a.de',	'576eddf9-2434-421f-9a86-58bede16fd95',	'Alice');
  `)

  const requests = []
  const prisma = new PrismaClient({
    errorFormat: 'colorless',
    __internal: {
      measurePerformance: true,
      hooks: {
        beforeRequest: (request) => requests.push(request),
      },
    },
    datasources: {
      db: connectionString,
    },
  })

  if (!prismaVersion || !prismaVersion.client) {
    throw new Error(`prismaVersion missing: ${JSON.stringify(prismaVersion)}`)
  }

  // Test connecting and disconnecting all the time
  await prisma.user.findMany()
  prisma.disconnect()
  assert(requests.length === 1)

  await prisma.user.findMany()
  prisma.disconnect()
  assert(requests.length === 2)

  const count = await prisma.user.count()
  assert(typeof count === 'number')

  prisma.connect()
  await prisma.disconnect()

  await new Promise((r) => setTimeout(r, 200))
  prisma.connect()

  const userPromise = prisma.user.findMany()
  await userPromise
  // @ts-ignore
  const perfResults = userPromise._collectTimestamps.getResults()
  if (Object.keys(perfResults).length === 0) {
    throw Error('measurePerformance is enabled but results object is empty')
  }

  await prisma.disconnect()

  await prisma.connect()

  // Test raw(string)
  const rawQuery = await prisma.raw('SELECT 1')
  if (rawQuery[0]['?column?'] !== 1) {
    throw Error("prisma.raw('SELECT 1') result should be [ { '?column?': 1 } ]")
  }

  // Test raw``
  const rawQueryTemplate = await prisma.raw`SELECT 1`
  if (rawQueryTemplate[0]['?column?'] !== 1) {
    throw Error("prisma.raw`SELECT 1` result should be [ { '?column?': 1 } ]")
  }

  // Test raw`` with ${param}
  const rawQueryTemplateWithParams = await prisma.raw`SELECT * FROM "public"."User" WHERE name = ${'Alice'}`
  if (rawQueryTemplateWithParams[0].name !== 'Alice') {
    throw Error(
      "prisma.raw`SELECT * FROM User WHERE name = ${'Alice'}` result should be [{ email: 'a@a.de', id: 11233, name: 'Alice' }]",
    )
  }

  // Test validation errors
  let validationError
  try {
    await prisma.post.create({
      data: {},
    })
  } catch (e) {
    validationError = e
  } finally {
    if (
      !validationError ||
      !(validationError instanceof PrismaClientValidationError)
    ) {
      throw new Error(`Validation error is incorrect`)
    }
  }

  // // Test known request error
  // let knownRequestError
  // try {
  //   const result = await prisma.user.create({
  //     data: {
  //       email: 'a@a.de',
  //       name: 'Alice',
  //     },
  //   })
  // } catch (e) {
  //   knownRequestError = e
  // } finally {
  //   if (
  //     !knownRequestError ||
  //     !(knownRequestError instanceof PrismaClientKnownRequestError)
  //   ) {
  //     throw new Error(`Known request error is incorrect`)
  //   } else {
  //     if (
  //       !knownRequestError.message.includes('Invalid `prisma.user.create()`')
  //     ) {
  //       throw new Error(`Invalid error: ${knownRequestError.message}`)
  //     }
  //   }
  // }

<<<<<<< HEAD
  proxy.end()
  try {
    const users = await prisma.user.findMany()
  } catch (e) {
    console.error(e)
  }
  proxy = tcpProxy.createProxy(newPort, credentials.host, credentials.port)
  await new Promise((r) => setTimeout(r, 16000))
  try {
    const users = await prisma.user.findMany()
  } catch (e) {
    console.error(e)
  }
  const users = await prisma.user.findMany()
  assert(users.length === 1)
=======
  const resultEmptyJson = await prisma.post.create({
    data: {
      published: false,
      title: 'empty json',
      jsonData: [],
    },
  })

  await prisma.post.delete({
    where: { id: resultEmptyJson.id },
  })

  const resultJsonArray = await prisma.post.create({
    data: {
      published: false,
      title: 'json array',
      jsonData: [
        {
          array1key: 'array1value',
        },
      ],
    },
  })

  await prisma.post.delete({
    where: { id: resultJsonArray.id },
  })
>>>>>>> 5ed1a13e

  prisma.disconnect()
  await db.query(`
    DROP TABLE IF EXISTS "public"."Post" CASCADE;
    DROP TABLE IF EXISTS "public"."User" CASCADE;
  `)
  await db.end()
  proxy.end()
}

if (require.main === module) {
  module.exports()
}<|MERGE_RESOLUTION|>--- conflicted
+++ resolved
@@ -178,7 +178,6 @@
   //   }
   // }
 
-<<<<<<< HEAD
   proxy.end()
   try {
     const users = await prisma.user.findMany()
@@ -194,7 +193,6 @@
   }
   const users = await prisma.user.findMany()
   assert(users.length === 1)
-=======
   const resultEmptyJson = await prisma.post.create({
     data: {
       published: false,
@@ -222,7 +220,6 @@
   await prisma.post.delete({
     where: { id: resultJsonArray.id },
   })
->>>>>>> 5ed1a13e
 
   prisma.disconnect()
   await db.query(`
