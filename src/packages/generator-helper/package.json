--- conflicted
+++ resolved
@@ -36,12 +36,7 @@
     ]
   },
   "devDependencies": {
-<<<<<<< HEAD
-    "@types/jest": "25.2.1",
-=======
-    "@prisma/debug": "workspace:*",
     "@types/jest": "25.2.2",
->>>>>>> d76a357b
     "@types/node": "12.12.39",
     "@typescript-eslint/eslint-plugin": "2.33.0",
     "@typescript-eslint/parser": "2.33.0",
