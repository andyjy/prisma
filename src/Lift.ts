--- conflicted
+++ resolved
@@ -24,13 +24,10 @@
 import 'array-flat-polyfill'
 import { findLast } from './utils/findLast'
 import { isWatchMigrationName } from './utils/isWatchMigrationName'
-<<<<<<< HEAD
 import dashify from 'dashify'
-=======
 import makeDir = require('make-dir')
 import { serializeFileMap } from './utils/serializeFileMap'
 import del from 'del'
->>>>>>> e1873895
 const packageJson = require('../package.json')
 
 const readFile = promisify(fs.readFile)
@@ -148,7 +145,7 @@
 
   public getMigrationId(name?: string) {
     const timestamp = now()
-    return timestamp + (name ? `-${name}` : '')
+    return timestamp + (name ? `-${dashify(name)}` : '')
   }
 
   public async create(
@@ -156,21 +153,12 @@
     name?: string,
     preview?: boolean,
   ): Promise<{ files: FileMap; migrationId: string; newLockFile: string }> {
+    const migrationId = this.getMigrationId(name)
+    migration.id = migrationId
     const lockFile = await this.getLockFile()
-<<<<<<< HEAD
-    const timestamp = now()
-    const migrationId = dashify(timestamp + (name ? ` ${name}` : ''))
-    const migration = await this.createMigration(migrationId)
-    if (!migration) {
-      return undefined
-    }
-    const { datamodel, datamodelSteps, databaseSteps } = migration
-    const lastDatamodel = await this.getLastDatamodel()
-=======
-    const { datamodel, id: migrationId } = migration
+    const { datamodel } = migration
     const localMigrations = await this.getLocalMigrations()
     const lastMigration = localMigrations.length > 0 ? localMigrations[localMigrations.length - 1] : undefined
->>>>>>> e1873895
 
     // TODO better printing of params
     const nameStr = name ? ` --name ${chalk.bold(name)}` : ''
