--- conflicted
+++ resolved
@@ -2,10 +2,6 @@
 
 This directory contains the documentation for the Prisma Migrate, Prisma 2's schema migration tool. To learn more about the respective CLI commands, check out the docs for the [Prisma 2 CLI](../prisma2-cli.md).
 
-<<<<<<< HEAD
-> **Warning**: Prisma Migrate is currently in an **experimental** state. When using any of the commands below, you need to explicitly opt-in to that functionality via an `--experimental` flag that needs to be passed to a command, e.g. `prisma2 migrate save --name 'init' --experimental`
-=======
-> ⚠️ Prisma Migrate is currently in an **experimental** state. When using any of the prisma2 migrate commands, you need to explicitly opt-in to that functionality via an `--experimental` flag, e.g. `prisma2 migrate save --experimental`.
->>>>>>> 41089dae
+> **Warning**: Prisma Migrate is currently in an **experimental** state. When using any of the commands below, you need to explicitly opt-in via an `--experimental` flag, e.g. `prisma2 migrate save --name 'init' --experimental`.
 
 - [Migration files](./migration-files.md)